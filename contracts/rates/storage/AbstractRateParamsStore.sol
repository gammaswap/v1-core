// SPDX-License-Identifier: BUSL-1.1
pragma solidity >=0.8.0;

import "../../interfaces/rates/IRateModel.sol";
import "../../interfaces/rates/storage/IRateParamsStore.sol";

/// @title Contract to implement common functions from IRateParamsStore
/// @author Daniel D. Alcarraz (https://github.com/0xDanr)
/// @dev Abstract contract meant to be inherited by every Rate Parameter store contract
abstract contract AbstractRateParamsStore is IRateParamsStore {

    /// @dev rate information by GammaPool
    mapping(address => RateParams) private rateParams;

    /// @dev Get owner of RateParamsStore contract to perform permissioned transactions
    function _rateParamsStoreOwner() internal virtual view returns(address);

    /// @dev See {IRateParamsStore-setRateParams}
    function setRateParams(address _pool, bytes calldata data, bool active) external override virtual {
        require(msg.sender == _rateParamsStoreOwner(), "FORBIDDEN");
        require(_validateParameters(_pool, data), "VALIDATE");
        rateParams[_pool] = RateParams({ data: data, active: active});
        emit RateParamsUpdate(_pool, data, active);
    }

    /// @dev validate the rate model parameters that we'll store for the pool
    /// @param _rateModel - address of rate model
    /// @param _data - rate model parameters in bytes
<<<<<<< HEAD
=======
    /// @return validated - true if parameters are validated by the rate model
>>>>>>> 64f6f5f2
    function _validateParameters(address _rateModel, bytes calldata _data) internal virtual view returns(bool validated) {
        try IRateModel(_rateModel).validateParameters(_data) returns (bool _validated){
            validated = _validated;
        } catch {
            validated = false;
        }
    }

    /// @dev See {IRateParamsStore-getRateParams}
    function getRateParams(address _pool) external override virtual view returns(RateParams memory) {
        return rateParams[_pool];
    }
}<|MERGE_RESOLUTION|>--- conflicted
+++ resolved
@@ -26,10 +26,7 @@
     /// @dev validate the rate model parameters that we'll store for the pool
     /// @param _rateModel - address of rate model
     /// @param _data - rate model parameters in bytes
-<<<<<<< HEAD
-=======
     /// @return validated - true if parameters are validated by the rate model
->>>>>>> 64f6f5f2
     function _validateParameters(address _rateModel, bytes calldata _data) internal virtual view returns(bool validated) {
         try IRateModel(_rateModel).validateParameters(_data) returns (bool _validated){
             validated = _validated;
